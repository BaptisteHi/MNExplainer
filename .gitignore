--- conflicted
+++ resolved
@@ -176,9 +176,6 @@
 # idea
 .idea/
 
-<<<<<<< HEAD
-#saved files
-=======
 # saved files
->>>>>>> 6573d1d5
+
 explain_files/