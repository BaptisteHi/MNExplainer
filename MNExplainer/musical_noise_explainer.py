--- conflicted
+++ resolved
@@ -168,11 +168,8 @@
 
         if isinstance(num_expl, int):
             for _ in tqdm(range(1,num_expl + 1)):
-<<<<<<< HEAD
+              
                 self._train(self.mnmodel, self.model, base_graph, input_graph, computation_notes, desired_classification, changes, target=target, forbidden_op=forbidden_op, **kwargs)
-=======
-                self._train(self.mnmodel, self.model, base_graph, graph, computation_notes, desired_classification, changes, target=target, forbidden_op=forbidden_op, **kwargs)
->>>>>>> 6573d1d5
                 noisy_x_dict, noisy_edge_index_dict, noisy_onset_div, noisy_duration_div, noise = self.mnmodel(
                     base_graph.x_dict,
                     base_graph.edge_index_dict,
@@ -210,20 +207,16 @@
                 # print(self.model(explanations[0].x_dict, explanations[0].edge_index_dict, **kwargs).argmax(dim=1)[target])
                 
                 if retrieve_dist:
-<<<<<<< HEAD
+
                     d = self._dist_from_change(changes, noisy_graph, input_graph, computation_notes)
-=======
-                    d = self._dist_from_change(changes, noisy_graph, graph, computation_notes)
->>>>>>> 6573d1d5
+
                     dist.append(d)
 
         else:
             for _, operation in tqdm(enumerate(num_expl)):
-<<<<<<< HEAD
+
                 self._train(self.mnmodel, self.model, base_graph, input_graph, computation_notes, desired_classification, changes, target=target, operation=operation, forbidden_op=forbidden_op, **kwargs)
-=======
-                self._train(self.mnmodel, self.model, base_graph, graph, computation_notes, desired_classification, changes, target=target, operation=operation, forbidden_op=forbidden_op, **kwargs)
->>>>>>> 6573d1d5
+
                 noisy_x_dict, noisy_edge_index_dict, noisy_onset_div, noisy_duration_div, noise = self.mnmodel(
                     base_graph.x_dict,
                     base_graph.edge_index_dict,
@@ -716,17 +709,12 @@
         device = x_dict['note'].device
         new_note_index = len(x_dict['note'])
         new_x_dict = dict(x_dict)
-<<<<<<< HEAD
+
         new_x_dict['note'] = torch.cat((new_x_dict['note'], feature_vector),0)
         index = len(new_x_dict['note'])-1
         try:
             new_x_dict['pitch_spelling'] = torch.cat((new_x_dict['pitch_spelling'].clone(), torch.tensor([pitch_spelling], device=device, dtype=int)), dim=-1)
-=======
-        new_x_dict['note'] = torch.cat((x_dict['note'], feature_vector),0)
-        index = len(new_x_dict['note'])-1
-        try:
-            new_x_dict['pitch_spelling'] = torch.cat((x_dict['pitch_spelling'].clone(), torch.tensor([pitch_spelling], device=device, dtype=int)), dim=-1)
->>>>>>> 6573d1d5
+
         except:
             pass
             # pitch spelling not supported for this model
